﻿// <copyright file="TextureLoader.cs" company="KinsonDigital">
// Copyright (c) KinsonDigital. All rights reserved.
// </copyright>

namespace Raptor.Content
{
<<<<<<< HEAD
    using System;
=======
>>>>>>> 10bde683
    using System.Collections.Concurrent;
    using System.Diagnostics.CodeAnalysis;
    using Raptor.Graphics;
    using Raptor.OpenGL;
    using Raptor.Services;

    /// <summary>
    /// Loads textures.
    /// </summary>
    public class TextureLoader : ILoader<ITexture>
    {
        private readonly ConcurrentDictionary<string, ITexture> textures = new ConcurrentDictionary<string, ITexture>();
        private readonly IGLInvoker gl;
        private readonly IImageFileService imageFileService;
        private readonly IPathResolver pathResolver;
<<<<<<< HEAD
        private bool isDisposed;
=======
        private readonly ConcurrentDictionary<string, ITexture> textures = new ConcurrentDictionary<string, ITexture>();
>>>>>>> 10bde683

        /// <summary>
        /// Initializes a new instance of the <see cref="TextureLoader"/> class.
        /// </summary>
        /// <param name="imageFileService">Loads an image file.</param>
        /// <param name="texturePathResolver">Resolves paths to texture content.</param>
        [ExcludeFromCodeCoverage]
        public TextureLoader(IImageFileService imageFileService, IPathResolver texturePathResolver)
        {
            this.gl = new GLInvoker();
            this.imageFileService = imageFileService;
            this.pathResolver = texturePathResolver;
        }

        /// <summary>
        /// Initializes a new instance of the <see cref="TextureLoader"/> class.
        /// </summary>
        /// <param name="gl">Invokes OpenGL functions.</param>
        /// <param name="imageFileService">Loads an image file.</param>
        /// <param name="texturePathResolver">Resolves paths to texture content.</param>
        internal TextureLoader(IGLInvoker gl, IImageFileService imageFileService, IPathResolver texturePathResolver)
        {
            this.gl = gl;
            this.imageFileService = imageFileService;
            this.pathResolver = texturePathResolver;
        }

        /// <summary>
        /// Loads a texture with the given <paramref name="name"/>.
        /// </summary>
        /// <param name="name">The name of the texture to load.</param>
        /// <returns>The loaded texture.</returns>
        public ITexture Load(string name)
        {
            var filePath = this.pathResolver.ResolveFilePath(name);

            return this.textures.GetOrAdd(filePath, (key) =>
            {
                var (pixels, width, height) = this.imageFileService.Load(key);

<<<<<<< HEAD
                return new Texture(this.gl, name, pixels, width, height);
            });
        }

        /// <inheritdoc/>
        public void Unload(string name)
        {
            var filePath = this.pathResolver.ResolveFilePath(name);

            if (this.textures.TryRemove(filePath, out var texture))
            {
                texture.Dispose();
            }
        }

        /// <inheritdoc/>
        public void Dispose()
        {
            Dispose(true);
            GC.SuppressFinalize(this);
        }

        /// <summary>
        /// <inheritdoc/>
        /// </summary>
        /// <param name="disposing">True to dispose of managed resources.</param>
        protected virtual void Dispose(bool disposing)
        {
            if (this.isDisposed)
            {
                return;
            }

            if (disposing)
            {
                foreach (var texture in this.textures.Values)
                {
                    texture.Dispose();
                }

                this.textures.Clear();
            }

            this.isDisposed = true;
=======
                return new Texture(this.gl, name, key, pixels, width, height);
            });
>>>>>>> 10bde683
        }
    }
}<|MERGE_RESOLUTION|>--- conflicted
+++ resolved
@@ -4,10 +4,7 @@
 
 namespace Raptor.Content
 {
-<<<<<<< HEAD
     using System;
-=======
->>>>>>> 10bde683
     using System.Collections.Concurrent;
     using System.Diagnostics.CodeAnalysis;
     using Raptor.Graphics;
@@ -23,11 +20,7 @@
         private readonly IGLInvoker gl;
         private readonly IImageFileService imageFileService;
         private readonly IPathResolver pathResolver;
-<<<<<<< HEAD
         private bool isDisposed;
-=======
-        private readonly ConcurrentDictionary<string, ITexture> textures = new ConcurrentDictionary<string, ITexture>();
->>>>>>> 10bde683
 
         /// <summary>
         /// Initializes a new instance of the <see cref="TextureLoader"/> class.
@@ -68,8 +61,7 @@
             {
                 var (pixels, width, height) = this.imageFileService.Load(key);
 
-<<<<<<< HEAD
-                return new Texture(this.gl, name, pixels, width, height);
+                return new Texture(this.gl, name, key, pixels, width, height);
             });
         }
 
@@ -113,10 +105,6 @@
             }
 
             this.isDisposed = true;
-=======
-                return new Texture(this.gl, name, key, pixels, width, height);
-            });
->>>>>>> 10bde683
         }
     }
 }