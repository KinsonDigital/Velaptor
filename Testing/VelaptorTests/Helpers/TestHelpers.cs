﻿// <copyright file="TestHelpers.cs" company="KinsonDigital">
// Copyright (c) KinsonDigital. All rights reserved.
// </copyright>

namespace VelaptorTests.Helpers
{
    using System;
    using System.Collections.Generic;
    using System.Diagnostics.CodeAnalysis;
    using System.IO;
    using System.Reflection;
    using System.Runtime.CompilerServices;
    using SixLabors.ImageSharp;
    using SixLabors.ImageSharp.PixelFormats;
    using SixLabors.ImageSharp.Processing;
    using Velaptor.Graphics;
    using NETColor = System.Drawing.Color;
    using NETPoint = System.Drawing.Point;

    [ExcludeFromCodeCoverage]
    public static class TestHelpers
    {
        private const string TestResultDirName = "ImageTestResults";
        private static readonly string BasePath = $@"{Path.GetDirectoryName(Assembly.GetExecutingAssembly().Location)}\";
        private static readonly string TestResultDirPath = @$"{BasePath}{TestResultDirName}\";

        /// <summary>
        /// Returns the directory path to the test result directory.
        /// </summary>
        /// <returns>The directory path.</returns>
        public static string GetTestResultDirPath() => TestResultDirPath;

        /// <summary>
        /// Sets up the directory of where to store image test results.
        /// </summary>
        public static void SetupTestResultDirPath()
        {
            if (Directory.Exists(TestResultDirPath) is false)
            {
                Directory.CreateDirectory(TestResultDirPath);
            }
        }

        /// <summary>
        /// Creates a new <see cref="ImageData"/> struct for the purpose of testing.
        /// </summary>
        /// <param name="color">The color to set all of the <see cref="ImageData.Pixels"/>.</param>
        /// <param name="width">The width of the image that the pixels represent.</param>
        /// <param name="height">The height of the image that the pixels represent.</param>
        /// <returns>The struct to test.</returns>
        public static ImageData CreateImageData(NETColor color, uint width, uint height)
            => new (CreatePixels(color, width, height), width, height);

        /// <summary>
        /// Returns all of the pixels from the given <paramref name="image"/>
        /// and returns it as a 2-dimensional array of pixels represented by <see cref="NETColor"/>.
        /// </summary>
        /// <param name="image">The image to convert to pixels.</param>
        /// <returns>The pixel data from the test comparison image.</returns>
        public static NETColor[,] ToPixelColors(Image<Rgba32> image)
        {
            var result = new NETColor[image.Width, image.Height];

            for (var y = 0; y < image.Height; y++)
            {
                var pixelRowSpan = image.GetPixelRowSpan(y);

                for (var x = 0; x < image.Width; x++)
                {
                    result[x, y] = NETColor.FromArgb(pixelRowSpan[x].A, pixelRowSpan[x].R, pixelRowSpan[x].G, pixelRowSpan[x].B);
                }
            }

            return result;
        }

        /// <summary>
        /// Saves the given <paramref name="image"/> into the test result directory
        /// with a PNG file name that matches the given <paramref name="unitTestName"/>.
        /// </summary>
        /// <param name="image">The image to save.</param>
        /// <param name="unitTestName">The name of the unit test requesting the name.</param>
        public static void SaveImageForTest(ImageData image, [CallerMemberName] string unitTestName = "NOT-NAME-SET")
        {
            unitTestName = Path.HasExtension(unitTestName)
                ? unitTestName.Split('.')[0]
                : unitTestName;

            var imageResultPath = $"{TestResultDirPath}{unitTestName}.png";

            ToSixLaborImage(image).SaveAsPng(imageResultPath);
        }

        /// <summary>
        /// Draws the given <paramref name="src"/> image onto the given <paramref name="dest"/>
        /// at the given <paramref name="location"/>.
        /// </summary>
        /// <param name="src">The source image to draw.</param>
        /// <param name="dest">The destination image to draw the source onto.</param>
        /// <param name="location">The location of where to draw the <paramref name="src"/> image.</param>
        /// <returns>The resulting image after the draw operation.</returns>
<<<<<<< HEAD
        [SuppressMessage("ReSharper", "AccessToDisposedClosure", Justification = "Action is safe to perform.")]
=======
>>>>>>> 15e60c8e
        public static ImageData Draw(ImageData src, ImageData dest, NETPoint location)
        {
            if ((location.X < 0 && location.X > dest.Width) ||
                (location.Y < 0 && location.Y > dest.Height))
            {
                var exMsg = "The location to draw is outside of the bounds of the destination image.";
                exMsg += $"\n\tDestination Size: W:{dest.Width}, H: {dest.Height}";
                exMsg += $"\n\tDestination Location: X:{location.X}, Y: {location.Y}";

                throw new ArgumentException(exMsg, nameof(location));
            }

            var srcImage = src.ToSixLaborImage();
            if (srcImage is null)
            {
                throw new NullReferenceException("Failed to create six labor image.");
            }

            var destImage = dest.ToSixLaborImage();
            if (destImage is null)
            {
                throw new NullReferenceException("Failed to create six labor image.");
            }

            destImage.Mutate(context => context.DrawImage(srcImage, new Point(location.X, location.Y), 1));

            srcImage.Dispose();

            return destImage.ToImageData();
        }

        /// <summary>
        /// Converts the given <paramref name="image"/> of type <see cref="Image{Rgba32}"/>
        /// to the type of <see cref="ImageData"/>.
        /// </summary>
        /// <param name="image">The image to convert.</param>
        /// <returns>The image data of type <see cref="ImageData"/>.</returns>
        public static ImageData ToImageData(this Image<Rgba32> image)
        {
            var pixelData = new NETColor[image.Width, image.Height];

            for (var y = 0; y < image.Height; y++)
            {
                var pixelRowSpan = image.GetPixelRowSpan(y);

                for (var x = 0; x < image.Width; x++)
                {
                    pixelData[x, y] = NETColor.FromArgb(
                        pixelRowSpan[x].A,
                        pixelRowSpan[x].R,
                        pixelRowSpan[x].G,
                        pixelRowSpan[x].B);
                }
            }

            return new ImageData(pixelData, (uint)image.Width, (uint)image.Height);
        }

        /// <summary>
        /// Returns the color of all of the pixels in the given <paramref name="row"/>.
        /// </summary>
        /// <param name="image">The image data that contains the row.</param>
        /// <param name="row">The row of pixels to return.</param>
        /// <returns>The list of row pixel colors.</returns>
        /// <remarks>The row is 0 index based.</remarks>
        public static IEnumerable<NETColor> GetRow(ImageData image, uint row) => GetRow(image, row, 0, image.Width);

        /// <summary>
        /// Returns the color of all of the pixels in the given <paramref name="row"/>.
        /// </summary>
        /// <param name="image">The image data that contains the row.</param>
        /// <param name="row">The row of pixels to return.</param>
        /// <param name="colStart">The column in the row where to start.</param>
        /// <param name="colStop">The column in the row where to stop.</param>
        /// <returns>The list of row pixel colors.</returns>
        /// <remarks>The row, colStart, and colStop are 0 index based.</remarks>
        public static IEnumerable<NETColor> GetRow(ImageData image, uint row, uint colStart, uint colStop)
        {
            if (row > image.Height - 1)
            {
                throw new Exception($"The row '{row}' does not exist.");
            }

            var rowPixels = new List<NETColor>(0);

            for (var x = 0; x < image.Width; x++)
            {
                // If the current column is within the range between column start and stop
                if (x >= colStart && x <= colStop)
                {
                    rowPixels.Add(image.Pixels[x, row]);
                }
            }

            return rowPixels.ToArray();
        }

        /// <summary>
        /// Returns the color of all of the pixels in the given <paramref name="column"/>.
        /// </summary>
        /// <param name="image">The image data that contains the column.</param>
        /// <param name="column">The column of pixels to return.</param>
        /// <returns>The list of column pixel colors.</returns>
        /// <remarks>The column is 0 index based.</remarks>
        public static IEnumerable<NETColor> GetColumn(ImageData image, int column)
        {
            if (column < 0 || column > image.Width - 1)
            {
                throw new Exception($"The column '{column}' does not exist.");
            }

            var columnPixels = new List<NETColor>(0);

            for (var y = 0; y < image.Height; y++)
            {
                columnPixels.Add(image.Pixels[column, y]);
            }

            return columnPixels.ToArray();
        }

        /// <summary>
        /// Creates a new 2 dimensional array of pixel colors using the given <paramref name="color"/>
        /// with enough pixels to fill an image that has the given <paramref name="width"/> and <paramref name="height"/>.
        /// </summary>
        /// <param name="color">The color of all the pixels.</param>
        /// <param name="width">The width of the image represented by the <see cref="ImageData.Pixels"/>.</param>
        /// <param name="height">The height of the image represented by the <see cref="ImageData.Pixels"/>.</param>
        /// <returns>The 2 dimensional array of pixels to test.</returns>
        private static NETColor[,] CreatePixels(NETColor color, uint width, uint height)
        {
            var result = new NETColor[width, height];

            for (var x = 0; x < width; x++)
            {
                for (var y = 0; y < height; y++)
                {
                    result[x, y] = color;
                }
            }

            return result;
        }

        /// <summary>
        /// Converts the given <paramref name="image"/> of type <see cref="ImageData"/>
        /// to the type of <see cref="Image{Rgba32}"/>.
        /// </summary>
        /// <param name="image">The image data to convert.</param>
        /// <returns>The image data of type <see cref="Image{Rgba32}"/>.</returns>
        private static Image<Rgba32> ToSixLaborImage(this ImageData image)
        {
            var result = new Image<Rgba32>((int)image.Width, (int)image.Height);

            for (var y = 0; y < result.Height; y++)
            {
                var pixelRowSpan = result.GetPixelRowSpan(y);

                for (var x = 0; x < result.Width; x++)
                {
                    pixelRowSpan[x] = new Rgba32(
                        image.Pixels[x, y].R,
                        image.Pixels[x, y].G,
                        image.Pixels[x, y].B,
                        image.Pixels[x, y].A);
                }
            }

            return result;
        }
    }
}<|MERGE_RESOLUTION|>--- conflicted
+++ resolved
@@ -99,10 +99,7 @@
         /// <param name="dest">The destination image to draw the source onto.</param>
         /// <param name="location">The location of where to draw the <paramref name="src"/> image.</param>
         /// <returns>The resulting image after the draw operation.</returns>
-<<<<<<< HEAD
         [SuppressMessage("ReSharper", "AccessToDisposedClosure", Justification = "Action is safe to perform.")]
-=======
->>>>>>> 15e60c8e
         public static ImageData Draw(ImageData src, ImageData dest, NETPoint location)
         {
             if ((location.X < 0 && location.X > dest.Width) ||
