--- conflicted
+++ resolved
@@ -25,13 +25,8 @@
             var actualHeight = eventArgs.Height;
 
             // Assert
-<<<<<<< HEAD
             Assert.Equal(123u, actualWidth);
             Assert.Equal(456u, actualHeight);
-=======
-            actualWidth.Should().Be(123);
-            actualHeight.Should().Be(456);
->>>>>>> 14b2f29c
         }
         #endregion
     }
