// <copyright file="ContentPathResolverTests.cs" company="KinsonDigital">
// Copyright (c) KinsonDigital. All rights reserved.
// </copyright>

namespace VelaptorTests.Content;

using System;
using System.Collections.Generic;
using System.IO;
using System.Reflection;
using Fakes;
<<<<<<< HEAD
using Helpers;
=======
using FluentAssertions;
using Velaptor;
>>>>>>> 917b36dc
using Velaptor.Content;
using Velaptor.ExtensionMethods;
using Xunit;

/// <summary>
/// Tests the <see cref="ContentPathResolver"/> class.
/// </summary>
public class ContentPathResolverTests
{
    private const string ContentName = "test-content.png";
    private static readonly string BaseDir = $@"{Path.GetDirectoryName(Assembly.GetExecutingAssembly().Location)}"
        .ToCrossPlatPath();

    /// <summary>
    /// Gets test data for the <see cref="RootDirectoryPath_WhenSettingValue_ReturnsCorrectResult"/> test.
    /// </summary>
    public static IEnumerable<object[]> ContentRootPaths =>
        new List<object[]>
        {
            new object[] { null, @$"{BaseDir}/Content" },
            new object[] { @"C:\base-content\", @"C:/base-content" },
            new object[] { @"C:\base-content", @"C:/base-content" },
        };

    #region Prop Tests
    [Theory]
    [MemberData(nameof(ContentRootPaths))]
    public void RootDirectoryPath_WhenSettingValue_ReturnsCorrectResult(string rootDirectory, string expected)
    {
        // Arrange
        var resolver = new ContentPathResolverFake();

        // Act
        resolver.RootDirectoryPath = rootDirectory;
        var actual = resolver.RootDirectoryPath;

        // Assert
        actual.Should().Be(expected);
    }

    [Theory]
    [InlineData(@"C:\temp\test-dir-name", "test-dir-name")]
    [InlineData(@"C:\temp\test-dir-name\", "test-dir-name")]
    [InlineData(@"C:/temp/test-dir-name", "test-dir-name")]
    [InlineData(@"C:/temp/test-dir-name/", "test-dir-name")]
    public void ContentDirectoryName_WhenSettingWithDirectoryPath_CorrectlySetsResult(
        string contentDirName,
        string expected)
    {
        // Arrange
        var resolver = new ContentPathResolverFake();

        // Act
        resolver.ContentDirectoryName = contentDirName;
        var actual = resolver.ContentDirectoryName;

        // Assert
        actual.Should().Be(expected);
    }

    [Theory]
    [InlineData("test-content.png")]
    public void ResolveFilePath_WhenInvoked_ResolvesContentFilePath(string contentName)
    {
        // Arrange
        var resolver = new ContentPathResolverFake();

        // Act
        var actual = resolver.ResolveFilePath(contentName);

        // Assert
        actual.Should().Be(ContentName);
    }

    [Theory]
    [InlineData(@"C:\temp\my-content\")]
    public void ResolveDirPath_WhenInvoked_ResolvesContentDirPath(string rootDirPath)
    {
        // Arrange
        var resolver = new ContentPathResolverFake();
        resolver.RootDirectoryPath = rootDirPath;
        resolver.ContentDirectoryName = "test-content";

        // Act
        var actual = resolver.ResolveDirPath();

        // Assert
        actual.Should().Be(@"C:/temp/my-content/test-content");
    }

    [Fact]
    public void ResolveFilePath_WhenContentNameIsNullOrEmpty_ThrowsException()
    {
        // Arrange
        var resolver = new ContentPathResolverFake();

        // Act
        var act = () => resolver.ResolveFilePath(null);

        // Assert
        act.Should().Throw<ArgumentNullException>()
            .WithMessage("The string parameter must not be null or empty. (Parameter 'contentName')");
    }

    [Theory]
    [InlineData(@"content.png\")]
    [InlineData("content.png/")]
    public void ResolveFilePath_WhenContentNameEndsWithDirSeparator_ThrowsException(string contentName)
    {
        // Arrange
        var resolver = new ContentPathResolverFake();

        // Act
        var act = () => resolver.ResolveFilePath(contentName);

        // Assert
        act.Should().Throw<ArgumentException>()
            .WithMessage($@"The '{contentName}' cannot end with a folder. It must end with a file name with or without the extension. (Parameter 'contentName')");
    }
    #endregion
}<|MERGE_RESOLUTION|>--- conflicted
+++ resolved
@@ -9,12 +9,7 @@
 using System.IO;
 using System.Reflection;
 using Fakes;
-<<<<<<< HEAD
-using Helpers;
-=======
 using FluentAssertions;
-using Velaptor;
->>>>>>> 917b36dc
 using Velaptor.Content;
 using Velaptor.ExtensionMethods;
 using Xunit;
