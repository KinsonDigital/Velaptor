﻿// <copyright file="SpriteBatchTests.cs" company="KinsonDigital">
// Copyright (c) KinsonDigital. All rights reserved.
// </copyright>

namespace RaptorTests.Graphics
{
    using System;
    using System.Drawing;
    using FileIO.Core;
    using Moq;
    using OpenToolkit.Graphics.OpenGL4;
    using OpenToolkit.Mathematics;
    using Raptor.Graphics;
    using Raptor.OpenGL;
    using RaptorTests.Helpers;
    using Xunit;

    public class SpriteBatchTests
    {
        private readonly Mock<ITexture> mockTextureOne;
        private readonly Mock<ITexture> mockTextureTwo;
        private readonly Mock<IGLInvoker> mockGL;
        private readonly Mock<IShaderProgram> mockShader;
        private readonly Mock<IGPUBuffer> mockBuffer;
        private readonly Mock<ITextFile> mockTextFile;

        public SpriteBatchTests()
        {
            this.mockTextureOne = new Mock<ITexture>();
            this.mockTextureTwo = new Mock<ITexture>();
            this.mockTextureTwo.SetupGet(p => p.ID).Returns(1);

            this.mockGL = new Mock<IGLInvoker>();
            this.mockGL.Setup(m => m.ShaderCompileSuccess(It.IsAny<uint>())).Returns(true);
            this.mockGL.Setup(m => m.LinkProgramSuccess(It.IsAny<uint>())).Returns(true);

            this.mockShader = new Mock<IShaderProgram>();

            this.mockBuffer = new Mock<IGPUBuffer>();

            this.mockTextFile = new Mock<ITextFile>();
        }

        [Fact]
        public void Ctor_WhenInvokedWithNullGLInvoker_ThrowsException()
        {
            // Act & Assert
            AssertHelpers.ThrowsWithMessage<ArgumentNullException>(() =>
            {
#pragma warning disable CS8625 // Cannot convert null literal to non-nullable reference type.
                var buffer = new SpriteBatch(null, this.mockShader.Object, this.mockBuffer.Object);
#pragma warning restore CS8625 // Cannot convert null literal to non-nullable reference type.
            }, $"The '{nameof(IGLInvoker)}' must not be null. (Parameter 'gl')");
        }

        [Fact]
        public void Ctor_WhenInvokedWithNullShader_ThrowsException()
        {
            // Act & Assert
            AssertHelpers.ThrowsWithMessage<ArgumentNullException>(() =>
            {
#pragma warning disable CS8625 // Cannot convert null literal to non-nullable reference type.
                var buffer = new SpriteBatch(this.mockGL.Object, null, this.mockBuffer.Object);
#pragma warning restore CS8625 // Cannot convert null literal to non-nullable reference type.
            }, $"The '{nameof(IShaderProgram)}' must not be null. (Parameter 'shader')");
        }

        [Fact]
        public void Ctor_WhenInvokedWithNullGPUBuffer_ThrowsException()
        {
            // Act & Assert
            AssertHelpers.ThrowsWithMessage<ArgumentNullException>(() =>
            {
#pragma warning disable CS8625 // Cannot convert null literal to non-nullable reference type.
                var buffer = new SpriteBatch(this.mockGL.Object, this.mockShader.Object, null);
#pragma warning restore CS8625 // Cannot convert null literal to non-nullable reference type.
            }, $"The '{nameof(IGPUBuffer)}' must not be null. (Parameter 'gpuBuffer')");
        }

        [Fact]
        public void Ctor_WhenInvoked_SetsUpShaderProgram()
        {
            // Act
            var batch = new SpriteBatch(this.mockGL.Object, this.mockShader.Object, this.mockBuffer.Object);

            // Assert
            this.mockShader.Verify(m => m.UseProgram(), Times.Once());
        }

        [Fact]
        public void Ctor_WhenInvoked_EnablesBlending()
        {
            // Act
            var batch = new SpriteBatch(this.mockGL.Object, this.mockShader.Object, this.mockBuffer.Object);

            // Assert
            this.mockGL.Verify(m => m.Enable(EnableCap.Blend), Times.Once());
        }

        [Fact]
        public void Ctor_WhenInvoked_SetsUpBlending()
        {
            // Act
            var batch = new SpriteBatch(this.mockGL.Object, this.mockShader.Object, this.mockBuffer.Object);

            // Assert
            this.mockGL.Verify(m => m.BlendFunc(BlendingFactor.SrcAlpha, BlendingFactor.OneMinusSrcAlpha), Times.Once());
        }

        [Fact]
        public void Ctor_WhenInvoked_SetsUpClearColor()
        {
            // Act
            var batch = new SpriteBatch(this.mockGL.Object, this.mockShader.Object, this.mockBuffer.Object);

            // Assert
            this.mockGL.Verify(m => m.ClearColor(0.2f, 0.3f, 0.3f, 1.0f), Times.Once());
        }

        [Fact]
        public void Ctor_WhenInvoked_SetsTextureUnitToSlot0()
        {
            // Act
            var batch = new SpriteBatch(this.mockGL.Object, this.mockShader.Object, this.mockBuffer.Object);

            // Assert
            this.mockGL.Verify(m => m.ActiveTexture(TextureUnit.Texture0), Times.Once());
        }

        [Fact]
        public void Ctor_WhenInvoked_GetTransformLocation()
        {
            // Act
            var batch = new SpriteBatch(this.mockGL.Object, this.mockShader.Object, this.mockBuffer.Object);

            // Assert
            this.mockGL.Verify(m => m.GetUniformLocation(It.IsAny<uint>(), "uTransform"), Times.Once());
        }

        [Fact]
        public void Render_WhenUsingOverloadWithFourParamsAndWithoutCallingBeginFirst_ThrowsException()
        {
            // Arrange
            var batch = new SpriteBatch(this.mockGL.Object, this.mockShader.Object, this.mockBuffer.Object);

            // Act & Assert
            AssertHelpers.ThrowsWithMessage<Exception>(() =>
            {
                batch.Render(this.mockTextureOne.Object, 10, 20);
            }, $"The '{nameof(SpriteBatch.BeginBatch)}()' method must be invoked first before the '{nameof(SpriteBatch.Render)}()' method.");
        }

        [Fact]
        public void Render_WhenUsingOverloadWithFourParamsAndNullTexture_ThrowsException()
        {
            // Arrange
            var batch = new SpriteBatch(this.mockGL.Object, this.mockShader.Object, this.mockBuffer.Object);

            // Act & Assert
            AssertHelpers.ThrowsWithMessage<ArgumentNullException>(() =>
            {
                batch.BeginBatch();
#pragma warning disable CS8625 // Cannot convert null literal to non-nullable reference type.
                batch.Render(null, 10, 20);
#pragma warning restore CS8625 // Cannot convert null literal to non-nullable reference type.
            }, "The texture must not be null. (Parameter 'texture')");
        }

        [Fact]
        public void Render_WhenUsingOverloadWithFourParams_RendersBatch()
        {
            // Arrange
            var batch = new SpriteBatch(this.mockGL.Object, this.mockShader.Object, this.mockBuffer.Object)
            {
                BatchSize = 1,
            };

            batch.BeginBatch();

            // Act
            batch.Render(
                this.mockTextureOne.Object,
                It.IsAny<int>(),
                It.IsAny<int>(),
                It.IsAny<Color>());

            batch.EndBatch();
            batch.EndBatch();

            // Assert
            AssertBatchRendered(1, 1, 1, 1);
        }

        [Fact]
        public void Render_WhenExcedingBatchSize_RendersBatchTwoTimes()
        {
            // Arrange
            var batch = new SpriteBatch(this.mockGL.Object, this.mockShader.Object, this.mockBuffer.Object)
            {
                BatchSize = 1,
            };
            batch.BeginBatch();

            // Act
            batch.Render(
                this.mockTextureOne.Object,
                It.IsAny<int>(),
                It.IsAny<int>(),
                It.IsAny<Color>());

            batch.Render(
                this.mockTextureOne.Object,
                It.IsAny<int>(),
                It.IsAny<int>(),
                It.IsAny<Color>());

            // Assert
            AssertBatchRendered(1, 1, 1, 1);
        }

        [Fact]
        public void Render_WhenUsingOverloadWithSixParamsAndWithoutCallingBeginFirst_ThrowsException()
        {
            // Arrange
            var batch = new SpriteBatch(this.mockGL.Object, this.mockShader.Object, this.mockBuffer.Object);

            // Act & Assert
            AssertHelpers.ThrowsWithMessage<Exception>(() =>
            {
                var srcRect = new Rectangle(1, 2, 3, 4);
                var destRect = new Rectangle(5, 6, 7, 8);
                var tintClr = Color.FromArgb(11, 22, 33, 44);

                batch.Render(this.mockTextureOne.Object, srcRect, destRect, 0.5f, 90, tintClr);
            }, $"The '{nameof(SpriteBatch.BeginBatch)}()' method must be invoked first before the '{nameof(SpriteBatch.Render)}()' method.");
        }

        [Fact]
        public void Render_WhenUsingOverloadWithSixParamsAndWithNullTexture_ThrowsException()
        {
            // Arrange
            var batch = new SpriteBatch(this.mockGL.Object, this.mockShader.Object, this.mockBuffer.Object);

            // Act & Assert
            AssertHelpers.ThrowsWithMessage<ArgumentNullException>(() =>
            {
                batch.BeginBatch();
#pragma warning disable CS8625 // Cannot convert null literal to non-nullable reference type.
                batch.Render(null, It.IsAny<Rectangle>(), It.IsAny<Rectangle>(), It.IsAny<float>(), It.IsAny<float>(), It.IsAny<Color>());
#pragma warning restore CS8625 // Cannot convert null literal to non-nullable reference type.
            }, "The texture must not be null. (Parameter 'texture')");
        }

        [Fact]
        public void Render_WhenSwitchingTextures_RendersBatchOnce()
        {
            // Arrange
            var batch = new SpriteBatch(this.mockGL.Object, this.mockShader.Object, this.mockBuffer.Object)
            {
                RenderSurfaceWidth = 10,
                RenderSurfaceHeight = 20,
                BatchSize = 3,
            };

            // Act
            // WARNING - Changing these values will change the trans matrix
            var srcRect = new Rectangle(1, 2, 3, 4);
            var destRect = new Rectangle(5, 6, 7, 8);
            var tintClr = Color.FromArgb(11, 22, 33, 44);

            batch.BeginBatch();
            batch.Render(this.mockTextureOne.Object, srcRect, destRect, 0.5f, 90, tintClr);
            batch.Render(this.mockTextureTwo.Object, srcRect, destRect, 0.5f, 90, tintClr);
            var transMatrix = new Matrix4()
            {
                Column0 = new Vector4(-6.5567085E-09f, 0.15f, 0f, 0f),
                Column1 = new Vector4(-0.1f, -4.371139E-09F, 0f, 0.39999998f),
                Column2 = new Vector4(0f, 0f, 1f, 0f),
                Column3 = new Vector4(0f, 0f, 0f, 1f),
            };

            // Assert
            AssertBatchRendered(1, 1, 1, 1, transMatrix);
        }

        [Fact]
        public void Render_WhenBatchIsFull_RendersBatch()
        {
            // Arrange
            var batchSize = 2u;
            var batch = new SpriteBatch(this.mockGL.Object, this.mockShader.Object, this.mockBuffer.Object)
            {
                RenderSurfaceWidth = 10,
                RenderSurfaceHeight = 20,
                BatchSize = batchSize,
            };

            // Act
            batch.BeginBatch();
            batch.Render(this.mockTextureOne.Object, It.IsAny<int>(), It.IsAny<int>());
            batch.Render(this.mockTextureOne.Object, It.IsAny<int>(), It.IsAny<int>());
            batch.Render(this.mockTextureOne.Object, It.IsAny<int>(), It.IsAny<int>());

            // Assert
            AssertBatchRendered(2, batchSize, 1, 1);
        }

        [Fact]
        public void Render_WhenBatchIsNotFull_OnlyRendersRequiredItems()
        {
            // Arrange
            var batch = new SpriteBatch(this.mockGL.Object, this.mockShader.Object, this.mockBuffer.Object)
            {
                BatchSize = 2,
            };

            // Act
            batch.BeginBatch();

            batch.Render(
                this.mockTextureOne.Object,
<<<<<<< HEAD
                new Rectangle(1, 2, 3, 4),
                new Rectangle(5, 6, 7, 8),
                9f,
                10f,
                Color.FromArgb(11, 22, 33, 44));
=======
                new Rectangle(11, 22, 33, 44),
                new Rectangle(55, 66, 77, 88),
                99f,
                100f,
                Color.FromArgb(110, 120, 130, 140));
>>>>>>> 9186be05

            batch.EndBatch();

            // Assert
            AssertBatchRendered(1, 1, 1, 1);
        }

        [Fact]
        public void Dispose_WhenInvoked_DisposesOfMangedResources()
        {
            // Arrange
            var batch = new SpriteBatch(this.mockGL.Object, this.mockShader.Object, this.mockBuffer.Object);

            // Act
            batch.Dispose();
            batch.Dispose();

            // Assert
            this.mockShader.Verify(m => m.Dispose(), Times.Once());
            this.mockBuffer.Verify(m => m.Dispose(), Times.Once());
        }

        /// <summary>
        /// Assserts that a single batch was rendered the given amount of <paramref name="totalBatchUpdates"/>.
        /// </summary>
        /// <param name="totalItemsInBatch">The total amount of textures to be expected in the batch.</param>
        /// <param name="totalBatchUpdates">The total amount of batch data updates.</param>
        private void AssertBatchRendered(uint totalItemsInBatch, uint totalBatchUpdates, uint totalTextureBinds, uint totalDrawCalls)
            => AssertBatchRendered(totalItemsInBatch, totalBatchUpdates, totalTextureBinds, totalDrawCalls, default);

        /// <summary>
        /// Assserts that a single batch was rendered the given amount of <paramref name="totalBatchUpdates"/>.
        /// </summary>
        /// <param name="totalItemsInBatch">The total amount of textures to be expected in the batch.</param>
        /// <param name="totalBatchUpdates">The total amount of batch data updates.</param>
        /// <param name="transform">The transform that was sent to the GPU.  An empty transform means any transform data would assert true.</param>
        private void AssertBatchRendered(uint totalItemsInBatch, uint totalBatchUpdates, uint totalTextureBinds, uint totalDrawCalls, Matrix4 transform)
        {
            this.mockGL.Verify(m => m.BindTexture(TextureTarget.Texture2D, It.IsAny<uint>()),
                Times.Exactly((int)totalTextureBinds),
                "Did not bind texture");

            if (transform.IsEmpty())
            {
                // Verify with any transform
                AssertTransformUpdate(totalBatchUpdates);
            }
            else
            {
                // Verify with given transform
                AssertTransformUpdate(totalBatchUpdates, transform);
            }

            // Invoked in the GPUBuffer.UpdateQuad() method
            this.mockBuffer.Verify(m => m.UpdateQuad(It.IsAny<uint>(),
                                                     It.IsAny<Rectangle>(),
                                                     It.IsAny<int>(),
                                                     It.IsAny<int>(),
                                                     It.IsAny<Color>()),
                Times.Exactly((int)totalBatchUpdates),
                "Quad was not updated on GPU.");

            this.mockGL.Verify(m => m.DrawElements(PrimitiveType.Triangles,
                    6 * totalItemsInBatch,
                    DrawElementsType.UnsignedInt,
                    IntPtr.Zero),
                Times.Exactly((int)totalDrawCalls),
                $"Expected total draw calls of {totalDrawCalls} not reached.");
        }

        private void AssertTransformUpdate(uint times)
        {
            // Verify with any transform
            this.mockGL.Verify(m => m.UniformMatrix4(It.IsAny<uint>(), true, ref It.Ref<Matrix4>.IsAny),
                Times.Exactly((int)times),
                "Transformation matrix not updated on GPU");
        }

        private void AssertTransformUpdate(uint times, Matrix4 transform)
        {
            // Verify with given transform
            this.mockGL.Verify(m => m.UniformMatrix4(It.IsAny<uint>(), true, ref transform),
                Times.Exactly((int)times),
                "Transformation matrix not updated on GPU");
        }
    }
}<|MERGE_RESOLUTION|>--- conflicted
+++ resolved
@@ -319,19 +319,11 @@
 
             batch.Render(
                 this.mockTextureOne.Object,
-<<<<<<< HEAD
                 new Rectangle(1, 2, 3, 4),
                 new Rectangle(5, 6, 7, 8),
                 9f,
                 10f,
                 Color.FromArgb(11, 22, 33, 44));
-=======
-                new Rectangle(11, 22, 33, 44),
-                new Rectangle(55, 66, 77, 88),
-                99f,
-                100f,
-                Color.FromArgb(110, 120, 130, 140));
->>>>>>> 9186be05
 
             batch.EndBatch();
 
