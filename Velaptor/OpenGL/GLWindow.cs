// <copyright file="GLWindow.cs" company="KinsonDigital">
// Copyright (c) KinsonDigital. All rights reserved.
// </copyright>

namespace Velaptor.OpenGL;

using System;
using System.Collections.Generic;
using System.Linq;
using System.Numerics;
using System.Runtime.InteropServices;
using System.Threading.Tasks;
using Carbonate.NonDirectional;
using Carbonate.UniDirectional;
using Content;
using Factories;
using Guards;
using Input;
using Input.Exceptions;
using NativeInterop.GLFW;
using NativeInterop.OpenGL;
using ReactableData;
using Scene;
using Silk.NET.Input;
using Silk.NET.Maths;
using Silk.NET.OpenGL;
using Silk.NET.Windowing;
using Velaptor.Exceptions;
using Velaptor.Services;
using SilkIWindow = Silk.NET.Windowing.IWindow;
using SilkMouseButton = Silk.NET.Input.MouseButton;
using SilkWindowBorder = Silk.NET.Windowing.WindowBorder;
using VelaptorIWindow = UI.IWindow;
using VelaptorMouseButton = Input.MouseButton;
using VelaptorWindow = UI.Window;
using VelaptorWindowBorder = WindowBorder;

/// <summary>
/// An OpenGL window implementation to be used inside of the <see cref="Velaptor.UI.Window"/> class.
/// </summary>
internal sealed class GLWindow : VelaptorIWindow
{
    private readonly IWindowFactory windowFactory;
    private readonly INativeInputFactory nativeInputFactory;
    private readonly IGLInvoker gl;
    private readonly IGLFWInvoker glfw;
    private readonly ISystemMonitorService systemMonitorService;
    private readonly IPlatform platform;
    private readonly ITaskService taskService;
    private readonly IPushReactable pushReactable;
    private readonly IPushReactable<MouseStateData> mouseReactable;
    private readonly IPushReactable<KeyboardKeyStateData> keyboardReactable;
    private readonly IPushReactable<GL> glReactable;
    private readonly IPushReactable<ViewPortSizeData> viewPortReactable;
<<<<<<< HEAD
    private MouseStateData mouseStateData;
=======
    private readonly IPushReactable<WindowSizeData> winSizeReactable;
    private readonly MouseStateData mouseStateData;
    private readonly KeyboardKeyStateData keyStateData;
>>>>>>> 64943f43
    private SilkIWindow glWindow = null!;
    private IInputContext glInputContext = null!;
    private bool isShuttingDown;
    private bool firstRenderInvoked;
    private bool isDisposed;
    private Action? afterUnloadAction;

    /// <summary>
    /// Initializes a new instance of the <see cref="GLWindow"/> class.
    /// </summary>
    /// <param name="width">The width of the window.</param>
    /// <param name="height">The height of the window.</param>
    /// <param name="windowFactory">Creates a window object.</param>
    /// <param name="nativeInputFactory">Creates a native input object.</param>
    /// <param name="glInvoker">Invokes OpenGL functions.</param>
    /// <param name="glfwInvoker">Invokes GLFW functions.</param>
    /// <param name="systemMonitorService">Manages the systems monitors/screens.</param>
    /// <param name="platform">Provides information about the current platform.</param>
    /// <param name="taskService">Runs asynchronous tasks.</param>
    /// <param name="contentLoader">Loads various kinds of content.</param>
    /// <param name="sceneManager">Manages scenes.</param>
    /// <param name="reactableFactory">Creates reactables for sending and receiving notifications with or without data.</param>
    public GLWindow(
        uint width,
        uint height,
        IWindowFactory windowFactory,
        INativeInputFactory nativeInputFactory,
        IGLInvoker glInvoker,
        IGLFWInvoker glfwInvoker,
        ISystemMonitorService systemMonitorService,
        IPlatform platform,
        ITaskService taskService,
        IContentLoader contentLoader,
        ISceneManager sceneManager,
        IReactableFactory reactableFactory)
    {
        EnsureThat.ParamIsNotNull(windowFactory);
        EnsureThat.ParamIsNotNull(nativeInputFactory);
        EnsureThat.ParamIsNotNull(glInvoker);
        EnsureThat.ParamIsNotNull(glfwInvoker);
        EnsureThat.ParamIsNotNull(systemMonitorService);
        EnsureThat.ParamIsNotNull(platform);
        EnsureThat.ParamIsNotNull(taskService);
        EnsureThat.ParamIsNotNull(contentLoader);
        EnsureThat.ParamIsNotNull(sceneManager);
        EnsureThat.ParamIsNotNull(reactableFactory);

        this.windowFactory = windowFactory;
        this.nativeInputFactory = nativeInputFactory;
        this.gl = glInvoker;
        this.glfw = glfwInvoker;
        this.systemMonitorService = systemMonitorService;
        this.platform = platform;
        this.taskService = taskService;
        ContentLoader = contentLoader;
        SceneManager = sceneManager;

        this.pushReactable = reactableFactory.CreateNoDataPushReactable();
        this.mouseReactable = reactableFactory.CreateMouseReactable();
        this.keyboardReactable = reactableFactory.CreateKeyboardReactable();
        this.glReactable = reactableFactory.CreateGLReactable();
        this.viewPortReactable = reactableFactory.CreateViewPortReactable();
        this.winSizeReactable = reactableFactory.CreateWindowSizeReactable();

        this.mouseStateData = default;

        SetupWidthHeightPropCaches(width <= 0u ? 1u : width, height <= 0u ? 1u : height);
        SetupOtherPropCaches();
    }

    /// <inheritdoc/>
    public string Title
    {
        get => CachedStringProps[nameof(Title)].GetValue();
        set => CachedStringProps[nameof(Title)].SetValue(value);
    }

    /// <inheritdoc/>
    public Vector2 Position
    {
        get => CachedPosition.GetValue();
        set => CachedPosition.SetValue(value);
    }

    /// <inheritdoc/>
    public uint Width
    {
        get => CachedUIntProps[nameof(Width)].GetValue();
        set => CachedUIntProps[nameof(Width)].SetValue(value);
    }

    /// <inheritdoc/>
    public uint Height
    {
        get => CachedUIntProps[nameof(Height)].GetValue();
        set => CachedUIntProps[nameof(Height)].SetValue(value);
    }

    /// <inheritdoc/>
    public bool AutoClearBuffer { get; set; } = true;

    /// <inheritdoc/>
    public bool MouseCursorVisible
    {
        get => CachedBoolProps[nameof(MouseCursorVisible)].GetValue();
        set => CachedBoolProps[nameof(MouseCursorVisible)].SetValue(value);
    }

    /// <inheritdoc/>
    public StateOfWindow WindowState
    {
        get => CachedWindowState.GetValue();
        set => CachedWindowState.SetValue(value);
    }

    /// <inheritdoc/>
    public Action? Initialize { get; set; }

    /// <inheritdoc/>
    public Action<FrameTime>? Update { get; set; }

    /// <inheritdoc/>
    public Action<FrameTime>? Draw { get; set; }

    /// <inheritdoc/>
    public Action? Uninitialize { get; set; }

    /// <inheritdoc/>
    public Action<SizeU>? WinResize { get; set; }

    /// <inheritdoc/>
    public VelaptorWindowBorder TypeOfBorder
    {
        get => CachedTypeOfBorder.GetValue();
        set => CachedTypeOfBorder.SetValue(value);
    }

    /// <inheritdoc/>
    public IContentLoader ContentLoader { get; set; }

    /// <inheritdoc/>
    public ISceneManager SceneManager { get; }

    /// <inheritdoc/>
    public int UpdateFrequency
    {
        get => CachedIntProps[nameof(UpdateFrequency)].GetValue();
        set => CachedIntProps[nameof(UpdateFrequency)].SetValue(value);
    }

    /// <inheritdoc/>
    public bool Initialized { get; private set; }

    /// <summary>
    /// Gets the list of caches for <see langword="string"/> properties.
    /// </summary>
    public Dictionary<string, CachedValue<string>> CachedStringProps { get; } = new ();

    /// <summary>
    /// Gets the list of caches for <see langword="int"/> properties.
    /// </summary>
    public Dictionary<string, CachedValue<int>> CachedIntProps { get; } = new ();

    /// <summary>
    /// Gets the list of caches for <see langword="uint"/> properties.
    /// </summary>
    public Dictionary<string, CachedValue<uint>> CachedUIntProps { get; } = new ();

    /// <summary>
    /// Gets the list of caches for <see langword="bool"/> properties.
    /// </summary>
    public Dictionary<string, CachedValue<bool>> CachedBoolProps { get; } = new ();

    /// <summary>
    /// Gets the cache for the <see cref="WindowState"/> property.
    /// </summary>
    public CachedValue<StateOfWindow> CachedWindowState { get; private set; } = null!;

    /// <summary>
    /// Gets the cache for the <see cref="TypeOfBorder"/> property.
    /// </summary>
    public CachedValue<VelaptorWindowBorder> CachedTypeOfBorder { get; private set; } = null!;

    /// <summary>
    /// Gets the cache for the <see cref="Position"/> property.
    /// </summary>
    public CachedValue<Vector2> CachedPosition { get; private set; } = null!;

    /// <inheritdoc/>
    public void Show()
    {
        PreInit();
        RunGLWindow();
    }

    /// <inheritdoc/>
    public async Task ShowAsync(Action? afterStart = null, Action? afterUnload = null)
    {
        this.afterUnloadAction = afterUnload;

        this.taskService.SetAction(
            () =>
            {
                PreInit();
                RunGLWindow();
            });

        this.taskService.Start();

        if (afterStart is not null)
        {
            afterStart();
            return;
        }

        await this.taskService.ContinueWith(
            _ => { },
            TaskContinuationOptions.ExecuteSynchronously, // Execute the continuation on the same thread as the show task
            TaskScheduler.Default);
    }

    /// <inheritdoc/>
    public void Close() => this.glWindow.Close();

    /// <inheritdoc cref="IDisposable.Dispose"/>
    public void Dispose() => Dispose(true);

    /// <summary>
    /// Invoked when an OpenGL error occurs.
    /// </summary>
    private static void GL_GLError(object? sender, GLErrorEventArgs e) => throw new Exception(e.ErrorMessage);

    private void RunGLWindow()
    {
        this.glWindow.Run();

        /*NOTE:
         * Only dispose of the window here and not in the Dispose() method!!
         *
         * This is because the line of code below will not be executed until the Window.Run() method
         * has finished executing.  This happens once the window is closed.
         *
         * If you dispose of the window in the Dispose() method before the Run() method is finished
         * then the application will crash.
         */
        this.glWindow.Dispose();
    }

    /// <summary>
    /// Initializes window related setup before the <see cref="Silk.NET.Windowing.IWindow"/>.<see cref="Silk.NET.Windowing.IWindow.Load"/>
    /// event is fired.
    /// </summary>
    private void PreInit()
    {
        this.glWindow = this.windowFactory.CreateSilkWindow();

        this.glWindow.UpdatesPerSecond = 120;
        this.glWindow.Load += GLWindow_Load;
        this.glWindow.Closing += GLWindow_Closing;
        this.glWindow.Resize += GLWindow_Resize;
        this.glWindow.Update += GLWindow_Update;
        this.glWindow.Render += GLWindow_Render;
    }

    /// <summary>
    /// Initializes window related setup after the <see cref="Silk.NET.Windowing.IWindow"/>.<see cref="Silk.NET.Windowing.IWindow.Load"/>
    /// event is fired.
    /// </summary>
    /// <param name="width">The width of the window.</param>
    /// <param name="height">The height of the window.</param>
    /// <exception cref="NoKeyboardException">Thrown if no keyboard could be created.</exception>
    /// <exception cref="NoMouseException">Thrown if no mouse could be created.</exception>
    private void Init(uint width, uint height)
    {
        this.glReactable.Push(this.glWindow.CreateOpenGL(), PushNotifications.GLContextCreatedId);
        this.glReactable.Unsubscribe(PushNotifications.GLContextCreatedId);

        this.glWindow.Size = new Vector2D<int>((int)width, (int)height);
        this.glInputContext = this.nativeInputFactory.CreateInput();

        if (this.glInputContext.Keyboards.Count <= 0)
        {
            throw new NoKeyboardException("Input Exception: No connected keyboards available.");
        }

        this.glInputContext.Keyboards[0].KeyDown += GLKeyboardInput_KeyDown;
        this.glInputContext.Keyboards[0].KeyUp += GLKeyboardInput_KeyUp;

        if (this.glInputContext.Mice.Count <= 0)
        {
            throw new NoMouseException("Input Exception: No connected mice available.");
        }

        this.glInputContext.Mice[0].MouseDown += GLMouseInput_MouseDown;
        this.glInputContext.Mice[0].MouseUp += GLMouseInput_MouseUp;
        this.glInputContext.Mice[0].MouseMove += GLMouseMove_MouseMove;
        this.glInputContext.Mice[0].Scroll += GLMouseInput_MouseScroll;
    }

    /// <summary>
    /// Invokes the <see cref="Initialize"/> action property.
    /// </summary>
    private void GLWindow_Load()
    {
        // OpenGL is ready to take function calls after this Init() call has executed
        Init(Width, Height);

        this.gl.SetupErrorCallback();
        this.gl.Enable(GLEnableCap.DebugOutput);
        this.gl.Enable(GLEnableCap.DebugOutputSynchronous);

        this.gl.GLError += GL_GLError;

        CachedStringProps.Values.ToList().ForEach(i => i.IsCaching = false);
        CachedBoolProps.Values.ToList().ForEach(i => i.IsCaching = false);
        CachedIntProps.Values.ToList().ForEach(i => i.IsCaching = false);
        CachedUIntProps.Values.ToList().ForEach(i => i.IsCaching = false);

        CachedPosition.IsCaching = false;
        CachedWindowState.IsCaching = false;
        CachedTypeOfBorder.IsCaching = false;

        Initialize?.Invoke();

        /* Send a push notification to all subscribers that OpenGL is initialized.
         * The context of initialized here is that the OpenGL context is set
         * and the related GLFW window has been created and is ready to go.
         */

        this.pushReactable.Push(PushNotifications.GLInitializedId);
        this.pushReactable.Unsubscribe(PushNotifications.GLInitializedId);

        Initialized = true;
    }

    /// <summary>
    /// Invoked when the window is in the process of closing and invokes the <see cref="Uninitialize"/> action.
    /// </summary>
    private void GLWindow_Closing()
    {
        this.isShuttingDown = true;

        SceneManager.UnloadContent();
        Uninitialize?.Invoke();

        this.afterUnloadAction?.Invoke();
    }

    /// <summary>
    /// Invoked every time the native window size changes and invokes the
    /// <see cref="VelaptorIWindow.WinResize"/> event.
    /// </summary>
    private void GLWindow_Resize(Vector2D<int> obj)
    {
        var width = (uint)obj.X;
        var height = (uint)obj.Y;

        // Updates the viewport so it is the same size as the window
        this.gl.Viewport(0, 0, width, height);
        var size = new SizeU { Width = width, Height = height };
        WinResize?.Invoke(size);

        this.viewPortReactable.Push(new ViewPortSizeData { Width = width, Height = height }, PushNotifications.ViewPortSizeChangedId);
        this.winSizeReactable.Push(new WindowSizeData { Width = width, Height = height }, PushNotifications.WindowSizeChangedId);
    }

    /// <summary>
    /// Invoked once per frame and invokes the <see cref="Update"/> action.
    /// </summary>
    /// <param name="time">The amount of time that has passed for the current frame.</param>
    private void GLWindow_Update(double time)
    {
        if (this.isShuttingDown)
        {
            return;
        }

        var frameTime = new FrameTime
        {
            ElapsedTime = TimeSpan.FromMilliseconds(time * 1000.0),
        };

        Update?.Invoke(frameTime);

        this.mouseStateData = this.mouseStateData with
        {
            ScrollDirection = MouseScrollDirection.None,
            ScrollWheelValue = 0,
        };

        this.mouseReactable.Push(this.mouseStateData, PushNotifications.MouseStateChangedId);
    }

    /// <summary>
    /// Invoked once per frame and invokes the <see cref="Draw"/> action.
    /// </summary>
    /// <param name="time">The amount of time that has passed for the current frame.</param>
    private void GLWindow_Render(double time)
    {
        if (this.firstRenderInvoked is false)
        {
            Update?.Invoke(new FrameTime
            {
                ElapsedTime = TimeSpan.FromMilliseconds(time * 1000.0),
            });
            this.firstRenderInvoked = true;
        }

        if (this.isShuttingDown)
        {
            return;
        }

        var frameTime = new FrameTime
        {
            ElapsedTime = TimeSpan.FromMilliseconds(time * 1000.0),
        };

        if (AutoClearBuffer)
        {
            this.gl.Clear(GLClearBufferMask.ColorBufferBit);
        }

        Draw?.Invoke(frameTime);

        this.glWindow.SwapBuffers();
    }

    /// <summary>
    /// Invoked when any keyboard input key transitions from the up position to the down position.
    /// </summary>
    /// <param name="keyboard">The system keyboard input.</param>
    /// <param name="key">The key that was pushed down.</param>
    /// <param name="arg3">Additional argument from OpenGL.</param>
    private void GLKeyboardInput_KeyDown(IKeyboard keyboard, Key key, int arg3)
    {
        var keyStateData = new KeyboardKeyStateData { Key = (KeyCode)key, IsDown = true };

        this.keyboardReactable.Push(keyStateData, PushNotifications.KeyboardStateChangedId);
    }

    /// <summary>
    /// Invoked when any keyboard input key transitions from the down position to the up position.
    /// </summary>
    /// <param name="keyboard">The system keyboardInput.</param>
    /// <param name="key">The key that was released.</param>
    /// <param name="arg3">Additional argument from OpenGL.</param>
    private void GLKeyboardInput_KeyUp(IKeyboard keyboard, Key key, int arg3)
    {
        var keyStateData = new KeyboardKeyStateData { Key = (KeyCode)key, IsDown = false };

        this.keyboardReactable.Push(keyStateData, PushNotifications.KeyboardStateChangedId);
    }

    /// <summary>
    /// Invoked when any of the mouse buttons are in the down position over the window.
    /// </summary>
    /// <param name="mouse">The system mouse object.</param>
    /// <param name="button">The button that was pushed down.</param>
    private void GLMouseInput_MouseDown(IMouse mouse, SilkMouseButton button)
    {
        this.mouseStateData = this.mouseStateData with
        {
            Button = (VelaptorMouseButton)button,
            ButtonIsDown = true,
        };

        this.mouseReactable.Push(this.mouseStateData, PushNotifications.MouseStateChangedId);
    }

    /// <summary>
    /// Invoked when any of the mouse buttons are released from the down position into the up position over the window.
    /// </summary>
    /// <param name="mouse">The system mouse object.</param>
    /// <param name="button">The button that was pushed down.</param>
    private void GLMouseInput_MouseUp(IMouse mouse, SilkMouseButton button)
    {
        this.mouseStateData = this.mouseStateData with
        {
            Button = (VelaptorMouseButton)button,
            ButtonIsDown = false,
        };

        this.mouseReactable.Push(this.mouseStateData, PushNotifications.MouseStateChangedId);
    }

    /// <summary>
    /// Invoked when there is mouse scroll wheel input.
    /// </summary>
    /// <param name="mouse">The system mouse object.</param>
    /// <param name="wheelData">Positional data about the mouse scroll wheel.</param>
    private void GLMouseInput_MouseScroll(IMouse mouse, ScrollWheel wheelData)
    {
        this.mouseStateData = this.mouseStateData with
        {
            ScrollWheelValue = (int)wheelData.Y,
            ScrollDirection = wheelData.Y switch
            {
                > 0 => MouseScrollDirection.ScrollUp,
                < 0 => MouseScrollDirection.ScrollDown,
                _ => MouseScrollDirection.None
            },
        };

        this.mouseReactable.Push(this.mouseStateData, PushNotifications.MouseStateChangedId);
    }

    /// <summary>
    /// Invoked when the mouse moves over the window.
    /// </summary>
    /// <param name="mouse">The system mouse object.</param>
    /// <param name="position">The position of the mouse input.</param>
    private void GLMouseMove_MouseMove(IMouse mouse, Vector2 position)
    {
        this.mouseStateData = this.mouseStateData with
        {
            X = (int)position.X,
            Y = (int)position.Y,
        };

        this.mouseReactable.Push(this.mouseStateData, PushNotifications.MouseStateChangedId);
    }

    /// <summary>
    /// <inheritdoc cref="IDisposable.Dispose"/>
    /// </summary>
    /// <param name="disposing">Disposes managed resources when <c>true</c>.</param>
    private void Dispose(bool disposing)
    {
        if (this.isDisposed)
        {
            return;
        }

        if (disposing)
        {
            this.pushReactable.UnsubscribeAll();

            CachedStringProps.Clear();
            CachedIntProps.Clear();
            CachedBoolProps.Clear();

            this.gl.GLError -= GL_GLError;

            this.glInputContext.Keyboards[0].KeyDown -= GLKeyboardInput_KeyDown;
            this.glInputContext.Keyboards[0].KeyUp -= GLKeyboardInput_KeyUp;
            this.glInputContext.Mice[0].MouseDown -= GLMouseInput_MouseDown;
            this.glInputContext.Mice[0].MouseUp -= GLMouseInput_MouseUp;
            this.glInputContext.Mice[0].MouseMove -= GLMouseMove_MouseMove;
            this.glInputContext.Mice[0].Scroll -= GLMouseInput_MouseScroll;

            this.glWindow.Load -= GLWindow_Load;
            this.glWindow.Update -= GLWindow_Update;
            this.glWindow.Render -= GLWindow_Render;
            this.glWindow.Resize -= GLWindow_Resize;
            this.glWindow.Closing -= GLWindow_Closing;

            this.taskService.Dispose();

            this.gl.Dispose();
            this.glfw.Dispose();
        }

        this.isDisposed = true;
    }

    /// <summary>
    /// Sets up caching for the <see cref="Width"/> and <see cref="Height"/> properties.
    /// </summary>
    /// <param name="width">The window width.</param>
    /// <param name="height">The window height.</param>
    private void SetupWidthHeightPropCaches(uint width, uint height)
    {
        CachedUIntProps.Add(
            nameof(Width), // key
            new CachedValue<uint>( // value
                defaultValue: width,
                getterWhenNotCaching: () => (uint)this.glWindow.Size.X,
                setterWhenNotCaching: value =>
                {
                    this.glWindow.Size = new Vector2D<int>((int)value, this.glWindow.Size.Y);
                }));

        CachedUIntProps.Add(
            nameof(Height), // key
            new CachedValue<uint>( // value
                defaultValue: height,
                getterWhenNotCaching: () => (uint)this.glWindow.Size.Y,
                setterWhenNotCaching: value =>
                {
                    this.glWindow.Size = new Vector2D<int>(this.glWindow.Size.X, (int)value);
                }));
    }

    /// <summary>
    /// Setup all of the caching for the properties that need caching.
    /// </summary>
    private void SetupOtherPropCaches()
    {
        CachedStringProps.Add(
            nameof(Title), // key
            new CachedValue<string>( // value
                defaultValue: "Velaptor Application",
                getterWhenNotCaching: () => this.glWindow.Title,
                setterWhenNotCaching: value =>
                {
                    this.glWindow.Title = value;
                }));

        var defaultPosition = Vector2.Zero;

        var mainMonitor = this.systemMonitorService.MainMonitor;

        float ToMonitorScale(float value)
        {
            return value * (mainMonitor?.HorizontalDPI ?? 0) /
                   (this.platform.CurrentPlatform == OSPlatform.OSX ? 72f : 96f);
        }

        var halfWidth = ToMonitorScale(Width / 2f);
        var halfHeight = ToMonitorScale(Height / 2f);

        if (mainMonitor is not null)
        {
            // Set the default position to be in the center of the monitor
            defaultPosition = new Vector2(mainMonitor.Center.X - halfWidth, mainMonitor.Center.Y - halfHeight);
        }

        CachedPosition = new CachedValue<Vector2>(
            defaultValue: defaultPosition,
            getterWhenNotCaching: () => new Vector2(this.glWindow.Position.X, this.glWindow.Position.Y),
            setterWhenNotCaching: value =>
            {
                this.glWindow.Position = new Vector2D<int>((int)value.X, (int)value.Y);
            });

        CachedIntProps.Add(
            nameof(UpdateFrequency), // key
            new CachedValue<int>( // value
                defaultValue: 60,
                getterWhenNotCaching: () => (int)this.glWindow.UpdatesPerSecond,
                setterWhenNotCaching: value =>
                {
                    this.glWindow.UpdatesPerSecond = value;
                }));

        CachedBoolProps.Add(
            nameof(MouseCursorVisible), // key
            new CachedValue<bool>( // value
                defaultValue: true,
                getterWhenNotCaching: () => this.glInputContext.Mice.Count > 0 &&
                                            this.glInputContext.Mice[0].Cursor.CursorMode == CursorMode.Normal,
                setterWhenNotCaching: value =>
                {
                    var cursorMode = value ? CursorMode.Normal : CursorMode.Hidden;
                    this.glInputContext.Mice[0].Cursor.CursorMode = cursorMode;
                }));

        CachedWindowState = new CachedValue<StateOfWindow>(
            defaultValue: StateOfWindow.Normal,
            getterWhenNotCaching: () =>
            {
                return this.glWindow.WindowState switch
                {
                    Silk.NET.Windowing.WindowState.Normal => StateOfWindow.Normal,
                    Silk.NET.Windowing.WindowState.Minimized => StateOfWindow.Minimized,
                    Silk.NET.Windowing.WindowState.Maximized => StateOfWindow.Maximized,
                    Silk.NET.Windowing.WindowState.Fullscreen => StateOfWindow.FullScreen,
                    _ => throw new EnumOutOfRangeException<WindowState>(nameof(GLWindow), nameof(SetupOtherPropCaches)),
                };
            },
            setterWhenNotCaching: value =>
            {
                this.glWindow.WindowState = value switch
                {
                    StateOfWindow.Normal => Silk.NET.Windowing.WindowState.Normal,
                    StateOfWindow.Minimized => Silk.NET.Windowing.WindowState.Minimized,
                    StateOfWindow.Maximized => Silk.NET.Windowing.WindowState.Maximized,
                    StateOfWindow.FullScreen => Silk.NET.Windowing.WindowState.Fullscreen,
                    _ => throw new EnumOutOfRangeException<StateOfWindow>(nameof(GLWindow), nameof(SetupOtherPropCaches)),
                };
            });

        CachedTypeOfBorder = new CachedValue<VelaptorWindowBorder>(
            defaultValue: VelaptorWindowBorder.Resizable,
            getterWhenNotCaching: () =>
            {
                return this.glWindow.WindowBorder switch
                {
                    SilkWindowBorder.Fixed => VelaptorWindowBorder.Fixed,
                    SilkWindowBorder.Hidden => VelaptorWindowBorder.Hidden,
                    SilkWindowBorder.Resizable => VelaptorWindowBorder.Resizable,
                    _ => throw new EnumOutOfRangeException<WindowBorder>(nameof(GLWindow), nameof(SetupOtherPropCaches)),
                };
            },
            setterWhenNotCaching: value =>
            {
                this.glWindow.WindowBorder = value switch
                {
                    VelaptorWindowBorder.Fixed => SilkWindowBorder.Fixed,
                    VelaptorWindowBorder.Hidden => SilkWindowBorder.Hidden,
                    VelaptorWindowBorder.Resizable => SilkWindowBorder.Resizable,
                    _ => throw new EnumOutOfRangeException<VelaptorWindowBorder>(nameof(GLWindow), nameof(SetupOtherPropCaches)),
                };
            });
    }
}<|MERGE_RESOLUTION|>--- conflicted
+++ resolved
@@ -52,13 +52,9 @@
     private readonly IPushReactable<KeyboardKeyStateData> keyboardReactable;
     private readonly IPushReactable<GL> glReactable;
     private readonly IPushReactable<ViewPortSizeData> viewPortReactable;
-<<<<<<< HEAD
     private MouseStateData mouseStateData;
-=======
     private readonly IPushReactable<WindowSizeData> winSizeReactable;
-    private readonly MouseStateData mouseStateData;
     private readonly KeyboardKeyStateData keyStateData;
->>>>>>> 64943f43
     private SilkIWindow glWindow = null!;
     private IInputContext glInputContext = null!;
     private bool isShuttingDown;
