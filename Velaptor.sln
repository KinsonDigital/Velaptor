﻿
Microsoft Visual Studio Solution File, Format Version 12.00
# Visual Studio Version 17
VisualStudioVersion = 17.0.31903.59
MinimumVisualStudioVersion = 10.0.40219.1
Project("{9A19103F-16F7-4668-BE54-9A1E7A4F7556}") = "Velaptor", "Velaptor\Velaptor.csproj", "{E1625351-56F0-4058-A3F2-ACF009187CFC}"
EndProject
Project("{2150E333-8FDC-42A3-9474-1A3956D46DE8}") = "Testing", "Testing", "{DA2AB7CF-A778-416B-BFBF-1E27CC23855C}"
	ProjectSection(SolutionItems) = preProject
		Testing\.editorconfig = Testing\.editorconfig
		Testing\Velaptor.runsettings = Testing\Velaptor.runsettings
	EndProjectSection
EndProject
Project("{2150E333-8FDC-42A3-9474-1A3956D46DE8}") = "SolutionItems", "SolutionItems", "{1F9812D7-4FF5-4B46-B702-59A0B2A7DBB5}"
	ProjectSection(SolutionItems) = preProject
<<<<<<< HEAD
		.editorconfig = .editorconfig
		LICENSE.md = LICENSE.md
		README.md = README.md
=======
>>>>>>> cdfb689e
		.codacy.yml = .codacy.yml
		.editorconfig = .editorconfig
		.gitignore = .gitignore
		BACKERS.md = BACKERS.md
		codecov.yml = codecov.yml
		code_of_conduct.md = code_of_conduct.md
		CONTRIBUTING.md = CONTRIBUTING.md
		.config\dotnet-tools.json = .config\dotnet-tools.json
		LICENSE.md = LICENSE.md
		README.md = README.md
	EndProjectSection
EndProject
Project("{9A19103F-16F7-4668-BE54-9A1E7A4F7556}") = "VelaptorTesting", "Testing\VelaptorTesting\VelaptorTesting.csproj", "{63793161-2B97-4875-8633-DD6B51DACD77}"
EndProject
Project("{9A19103F-16F7-4668-BE54-9A1E7A4F7556}") = "VelaptorTests", "Testing\VelaptorTests\VelaptorTests.csproj", "{C6AFDF55-196C-41D6-9174-0A03A934586F}"
EndProject
Project("{2150E333-8FDC-42A3-9474-1A3956D46DE8}") = "GitHub", "GitHub", "{E248AD89-D6AB-4183-88F1-133875647706}"
	ProjectSection(SolutionItems) = preProject
		.github\ReleaseTweetTemplate.txt = .github\ReleaseTweetTemplate.txt
		.github\stale.yml = .github\stale.yml
	EndProjectSection
EndProject
Project("{2150E333-8FDC-42A3-9474-1A3956D46DE8}") = "Workflows", "Workflows", "{CE2DE8AE-0037-4159-AE95-14D261BF9122}"
	ProjectSection(SolutionItems) = preProject
		.github\workflows\build-pr-status-check.yml = .github\workflows\build-pr-status-check.yml
		.github\workflows\feature-pr-status-check.yml = .github\workflows\feature-pr-status-check.yml
		.github\workflows\hotfix-pr-status-check.yml = .github\workflows\hotfix-pr-status-check.yml
		.github\workflows\prev-feature-pr-status-check.yml = .github\workflows\prev-feature-pr-status-check.yml
		.github\workflows\prev-release-pr-status-check.yml = .github\workflows\prev-release-pr-status-check.yml
		.github\workflows\prev-release.yml = .github\workflows\prev-release.yml
		.github\workflows\prod-release-pr-status-check.yml = .github\workflows\prod-release-pr-status-check.yml
		.github\workflows\prod-release.yml = .github\workflows\prod-release.yml
		.github\workflows\triage-issue.yml = .github\workflows\triage-issue.yml
		.github\workflows\unit-test-pr-status-check.yml = .github\workflows\unit-test-pr-status-check.yml
	EndProjectSection
EndProject
Global
	GlobalSection(SolutionConfigurationPlatforms) = preSolution
		Debug|x64 = Debug|x64
		Debug-Console|x64 = Debug-Console|x64
		Release|x64 = Release|x64
		Release-Console|x64 = Release-Console|x64
	EndGlobalSection
	GlobalSection(ProjectConfigurationPlatforms) = postSolution
		{E1625351-56F0-4058-A3F2-ACF009187CFC}.Debug|x64.ActiveCfg = Debug|x64
		{E1625351-56F0-4058-A3F2-ACF009187CFC}.Debug|x64.Build.0 = Debug|x64
		{E1625351-56F0-4058-A3F2-ACF009187CFC}.Debug-Console|x64.ActiveCfg = Debug|x64
		{E1625351-56F0-4058-A3F2-ACF009187CFC}.Debug-Console|x64.Build.0 = Debug|x64
		{E1625351-56F0-4058-A3F2-ACF009187CFC}.Release|x64.ActiveCfg = Release|x64
		{E1625351-56F0-4058-A3F2-ACF009187CFC}.Release|x64.Build.0 = Release|x64
		{E1625351-56F0-4058-A3F2-ACF009187CFC}.Release-Console|x64.ActiveCfg = Release|x64
		{E1625351-56F0-4058-A3F2-ACF009187CFC}.Release-Console|x64.Build.0 = Release|x64
		{63793161-2B97-4875-8633-DD6B51DACD77}.Debug|x64.ActiveCfg = Debug|x64
		{63793161-2B97-4875-8633-DD6B51DACD77}.Debug|x64.Build.0 = Debug|x64
		{63793161-2B97-4875-8633-DD6B51DACD77}.Debug-Console|x64.ActiveCfg = Debug-Console|x64
		{63793161-2B97-4875-8633-DD6B51DACD77}.Debug-Console|x64.Build.0 = Debug-Console|x64
		{63793161-2B97-4875-8633-DD6B51DACD77}.Release|x64.ActiveCfg = Release|x64
		{63793161-2B97-4875-8633-DD6B51DACD77}.Release|x64.Build.0 = Release|x64
		{63793161-2B97-4875-8633-DD6B51DACD77}.Release-Console|x64.ActiveCfg = Release-Console|x64
		{63793161-2B97-4875-8633-DD6B51DACD77}.Release-Console|x64.Build.0 = Release-Console|x64
		{C6AFDF55-196C-41D6-9174-0A03A934586F}.Debug|x64.ActiveCfg = Debug|x64
		{C6AFDF55-196C-41D6-9174-0A03A934586F}.Debug|x64.Build.0 = Debug|x64
		{C6AFDF55-196C-41D6-9174-0A03A934586F}.Debug-Console|x64.ActiveCfg = Debug|x64
		{C6AFDF55-196C-41D6-9174-0A03A934586F}.Debug-Console|x64.Build.0 = Debug|x64
		{C6AFDF55-196C-41D6-9174-0A03A934586F}.Release|x64.ActiveCfg = Release|x64
		{C6AFDF55-196C-41D6-9174-0A03A934586F}.Release|x64.Build.0 = Release|x64
		{C6AFDF55-196C-41D6-9174-0A03A934586F}.Release-Console|x64.ActiveCfg = Release|x64
		{C6AFDF55-196C-41D6-9174-0A03A934586F}.Release-Console|x64.Build.0 = Release|x64
	EndGlobalSection
	GlobalSection(SolutionProperties) = preSolution
		HideSolutionNode = FALSE
	EndGlobalSection
	GlobalSection(NestedProjects) = preSolution
		{63793161-2B97-4875-8633-DD6B51DACD77} = {DA2AB7CF-A778-416B-BFBF-1E27CC23855C}
		{C6AFDF55-196C-41D6-9174-0A03A934586F} = {DA2AB7CF-A778-416B-BFBF-1E27CC23855C}
		{E248AD89-D6AB-4183-88F1-133875647706} = {1F9812D7-4FF5-4B46-B702-59A0B2A7DBB5}
		{CE2DE8AE-0037-4159-AE95-14D261BF9122} = {E248AD89-D6AB-4183-88F1-133875647706}
	EndGlobalSection
	GlobalSection(ExtensibilityGlobals) = postSolution
		SolutionGuid = {A7C170FA-8E94-4712-932B-1D6B7B4C9DA8}
	EndGlobalSection
EndGlobal<|MERGE_RESOLUTION|>--- conflicted
+++ resolved
@@ -1,4 +1,4 @@
-﻿
+
 Microsoft Visual Studio Solution File, Format Version 12.00
 # Visual Studio Version 17
 VisualStudioVersion = 17.0.31903.59
@@ -13,22 +13,15 @@
 EndProject
 Project("{2150E333-8FDC-42A3-9474-1A3956D46DE8}") = "SolutionItems", "SolutionItems", "{1F9812D7-4FF5-4B46-B702-59A0B2A7DBB5}"
 	ProjectSection(SolutionItems) = preProject
-<<<<<<< HEAD
-		.editorconfig = .editorconfig
-		LICENSE.md = LICENSE.md
-		README.md = README.md
-=======
->>>>>>> cdfb689e
 		.codacy.yml = .codacy.yml
 		.editorconfig = .editorconfig
 		.gitignore = .gitignore
+		code_of_conduct.md = code_of_conduct.md
 		BACKERS.md = BACKERS.md
-		codecov.yml = codecov.yml
-		code_of_conduct.md = code_of_conduct.md
-		CONTRIBUTING.md = CONTRIBUTING.md
 		.config\dotnet-tools.json = .config\dotnet-tools.json
 		LICENSE.md = LICENSE.md
 		README.md = README.md
+		.codacy.yml = .codacy.yml
 	EndProjectSection
 EndProject
 Project("{9A19103F-16F7-4668-BE54-9A1E7A4F7556}") = "VelaptorTesting", "Testing\VelaptorTesting\VelaptorTesting.csproj", "{63793161-2B97-4875-8633-DD6B51DACD77}"
